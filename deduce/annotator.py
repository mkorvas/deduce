"""Contains components for annotating."""

import re
import warnings
from collections import defaultdict
from collections.abc import Iterable
from dataclasses import dataclass
from itertools import islice
from typing import Optional

import docdeid as dd
from deduce.utils import str_match
from docdeid import Annotation, Document, Token, Tokenizer
from docdeid.direction import Direction
from docdeid.process import Annotator, RegexpAnnotator
from docdeid.process.annotator import (
    as_token_pattern,
    SequenceAnnotator,
    SequencePattern,
)

warnings.simplefilter(action="default")

<<<<<<< HEAD
=======
_DIRECTION_MAP = {
    "left": {
        "attr": "previous",
        "order": reversed,
        "start_token": lambda annotation: annotation.start_token,
    },
    "right": {
        "attr": "next",
        "order": lambda pattern: pattern,
        "start_token": lambda annotation: annotation.end_token,
    },
}


class _PatternPositionMatcher:  # pylint: disable=R0903
    """Checks if a token matches against a single pattern."""

    @classmethod
    def match(cls, pattern_position: dict, **kwargs) -> bool:  # pylint: disable=R0911
        """
        Matches a pattern position (a dict with one key). Other information should be
        presented as kwargs.

        Args:
            pattern_position: A dictionary with a single key, e.g. {'is_initial': True}
            kwargs: Any other information, like the token or ds

        Returns:
            True if the pattern position matches, false otherwise.
        """

        if len(pattern_position) > 1:
            raise ValueError(
                f"Cannot parse token pattern ({pattern_position}) with more than 1 key"
            )

        func, value = next(iter(pattern_position.items()))

        if func == "equal":
            return kwargs.get("token").text == value
        if func == "re_match":
            return re.match(value, kwargs.get("token").text) is not None
        if func == "is_initials":
            return (
                len(kwargs.get("token").text) <= 4
                and kwargs.get("token").text.isupper()
            ) == value
        if func == "like_name":
            return (
                len(kwargs.get("token").text) >= 3
                and kwargs.get("token").text.istitle()
                and not any(ch.isdigit() for ch in kwargs.get("token").text)
            ) == value
        if func == "lookup":
            return kwargs.get("token").text in kwargs.get("ds")[value]
        if func == "neg_lookup":
            return kwargs.get("token").text not in kwargs.get("ds")[value]
        if func == "and":
            return all(
                _PatternPositionMatcher.match(pattern_position=x, **kwargs)
                for x in value
            )
        if func == "or":
            return any(
                _PatternPositionMatcher.match(pattern_position=x, **kwargs)
                for x in value
            )
>>>>>>> ef0d522a

@dataclass
class ContextPattern:
    """
    Pattern for matching a sequence of tokens anchored on a certain starting tag.
    """
    pre_tag: Optional[set[str]]
    tag: str
    seq_pattern: SequencePattern


class ContextAnnotator(Annotator):
    """
    Extends existing annotations to the left or right, based on specified patterns.

    Args:
        ds: Any datastructures, that can be used for lookup or other logic
        iterative: Whether the extension process should repeat, or stop after one
        iteration.
    """

    def __init__(
        self,
        pattern: list[dict], # TODO Rename to "patterns" or similar.
        *args,
        ds: Optional[dd.ds.DsCollection] = None,
        iterative: bool = True,
        **kwargs,
    ) -> None:
        self.ds = ds
        self.iterative = iterative
        self._patterns = [
            ContextPattern(pat['pre_tag'],
                           pat['tag'],
                           SequencePattern(
                               Direction.from_string(pat.get('direction', "right")),
                               set(pat.get('skip', ())),
                               list(map(as_token_pattern, pat['pattern']))))
            for pat in pattern
        ]
        super().__init__(*args, **kwargs, tag='_')  # XXX Not sure why exactly '_'.

    def _apply_context_pattern(
        self,
        doc: Document,
        context_pattern: ContextPattern,
        orig_annos: dd.AnnotationSet,
    ) -> dd.AnnotationSet:

        # TODO Maybe we should index all annotations here, not just the `new` ones.
        annos_by_token = orig_annos.annos_by_token(doc)

        return dd.AnnotationSet(
            self._maybe_merge_anno(anno, context_pattern, doc, annos_by_token)
            for anno in orig_annos
        )

    def _maybe_merge_anno(
        self,
        annotation: Annotation,
        context_pattern: ContextPattern,
        doc: Document,
        annos_by_token: defaultdict[str, Iterable[Annotation]],
    ) -> Annotation:

        dir_ = context_pattern.seq_pattern.direction
        tag = list(dir_.iter(annotation.tag.split("+")))[-1]

        if tag not in context_pattern.pre_tag:
            return annotation

        last_anno_token = (annotation.end_token if dir_ is Direction.RIGHT else
                           annotation.start_token)
        skip = context_pattern.seq_pattern.skip
        following_tokens = islice(last_anno_token.iter_to(dir_), 1, None)
        nonskip_tokens = (token for token in following_tokens
                          if token.text not in skip)
        try:
            start_token = next(nonskip_tokens)
        except StopIteration:
            return annotation

        new_annotation = self._match_sequence(doc,
                                              context_pattern.seq_pattern,
                                              start_token,
                                              annos_by_token,
                                              self.ds)

        if not new_annotation:
            return annotation

        left_ann, right_ann = dir_.iter((annotation, new_annotation))

        return Annotation(
            text=doc.text[left_ann.start_char : right_ann.end_char],
            start_char=left_ann.start_char,
            end_char=right_ann.end_char,
            start_token=left_ann.start_token,
            end_token=right_ann.end_token,
            tag=context_pattern.tag.format(tag=annotation.tag),
            priority=annotation.priority,
        )

    def _get_annotations(
        self, doc: Document, orig_annos: Optional[dd.AnnotationSet] = None
    ) -> dd.AnnotationSet:
        """
        Computes the annotation for `doc` and returns it.

        Does this by calling _apply_context_pattern and then optionally recursing.
        Also keeps track of the (un)changed annotations, so they are not repeatedly
        processed.

        Args:
            doc: The input document.
            orig_annos: Current set of annotations. If `None`, `doc.annotations` will
                        be consulted.

        Returns:
            An extended set of annotations, based on the patterns provided.
        """

        if orig_annos is None:
            orig_annos = doc.annotations
        annotations = dd.AnnotationSet(orig_annos.copy())

        for context_pattern in self._patterns:
            annotations = self._apply_context_pattern(doc, context_pattern, annotations)

        if self.iterative and (new := dd.AnnotationSet(annotations - orig_annos)):
            # XXX Are we sure that other annotations than `new` don't matter anymore
            #  to the operation of the `_get_annotations` method?
            annotations = dd.AnnotationSet(
                (annotations - new) | self._get_annotations(doc, new)
            )

        return annotations

    def annotate(self, doc: Document) -> list[Annotation]:
        """
        Wrapper for annotating.

        Args:
            doc: The document to process.

        Returns:
            An empty list, as annotations are modified and not added.
        """

        doc.annotations = self._get_annotations(doc)
        return []


class PatientNameAnnotator(dd.process.Annotator):
    """
    Annotates patient names, based on information present in document metadata. This
    class implements logic for detecting first name(s), initials and surnames.

    Args:
        tokenizer: A tokenizer, that is used for breaking up the patient surname
            into multiple tokens.
    """

    def __init__(self, tokenizer: Tokenizer, *args, **kwargs) -> None:

        self.tokenizer = tokenizer
        self.skip = [".", "-", " "]

        super().__init__(*args, **kwargs)

    @staticmethod
    def _match_first_names(
        doc: Document, token: Token
    ) -> Optional[tuple[Token, Token]]:

        for first_name in doc.metadata["patient"].first_names:

            if str_match(token.text, first_name) or (
                len(token.text) > 3
                and str_match(token.text, first_name, max_edit_distance=1)
            ):
                return token, token

        return None

    @staticmethod
    def _match_initial_from_name(
        doc: Document, token: Token
    ) -> Optional[tuple[Token, Token]]:

        for _, first_name in enumerate(doc.metadata["patient"].first_names):
            if str_match(token.text, first_name[0]):
                next_token = token.next()

                if (next_token is not None) and str_match(next_token.text, "."):
                    return token, next_token

                return token, token

        return None

    @staticmethod
    def _match_initials(doc: Document, token: Token) -> Optional[tuple[Token, Token]]:

        if str_match(token.text, doc.metadata["patient"].initials):
            return token, token

        return None

    def next_with_skip(self, token: Token) -> Optional[Token]:
        """Find the next token, while skipping certain punctuation."""

        while True:
            token = token.next()

            if (token is None) or (token not in self.skip):
                break

        return token

    def _match_surname(
        self, doc: Document, token: Token
    ) -> Optional[tuple[Token, Token]]:

        if doc.metadata["surname_pattern"] is None:
            doc.metadata["surname_pattern"] = self.tokenizer.tokenize(
                doc.metadata["patient"].surname
            )

        surname_pattern = doc.metadata["surname_pattern"]

        surname_token = surname_pattern[0]
        start_token = token

        while True:
            if not str_match(surname_token.text, token.text, max_edit_distance=1):
                return None

            match_end_token = token

            surname_token = self.next_with_skip(surname_token)
            token = self.next_with_skip(token)

            if surname_token is None:
                return start_token, match_end_token  # end of pattern

            if token is None:
                return None  # end of tokens

    def annotate(self, doc: Document) -> list[Annotation]:
        """
        Annotates the document, based on the patient metadata.

        Args:
            doc: The input document.

        Returns: A document with any relevant Annotations added.
        """

        if doc.metadata is None or doc.metadata["patient"] is None:
            return []

        matcher_to_attr = {
            self._match_first_names: ("first_names", "voornaam_patient"),
            self._match_initial_from_name: ("first_names", "initiaal_patient"),
            self._match_initials: ("initials", "initiaal_patient"),
            self._match_surname: ("surname", "achternaam_patient"),
        }

        matchers = []
        patient_metadata = doc.metadata["patient"]

        for matcher, (attr, tag) in matcher_to_attr.items():
            if getattr(patient_metadata, attr) is not None:
                matchers.append((matcher, tag))

        annotations = []

        for token in doc.get_tokens():

            for matcher, tag in matchers:

                match = matcher(doc, token)

                if match is None:
                    continue

                start_token, end_token = match

                annotations.append(
                    Annotation(
                        text=doc.text[start_token.start_char : end_token.end_char],
                        start_char=start_token.start_char,
                        end_char=end_token.end_char,
                        tag=tag,
                        priority=self.priority,
                        start_token=start_token,
                        end_token=end_token,
                    )
                )

        return annotations


class RegexpPseudoAnnotator(RegexpAnnotator):
    """
    Regexp annotator that filters out matches preceded or followed by certain terms.
    Currently matches on sequential alpha characters preceding or following the match.
    This annotator does not depend on any tokenizer.

    Args:
        pre_pseudo: A list of strings that invalidate a match when preceding it
        post_pseudo: A list of strings that invalidate a match when following it
        lowercase: Whether to match lowercase
    """

    def __init__(
        self,
        *args,
        pre_pseudo: Optional[list[str]] = None,
        post_pseudo: Optional[list[str]] = None,
        lowercase: bool = True,
        **kwargs,
    ) -> None:

        self.pre_pseudo = set(pre_pseudo or [])
        self.post_pseudo = set(post_pseudo or [])
        self.lowercase = lowercase

        super().__init__(*args, **kwargs)

    @staticmethod
    def _is_word_char(char: str) -> bool:
        """
        Determines whether a character can be part of a word.

        Args:
            char: The character

        Returns: True when the character can be part of a word, false otherwise.
        """

        return char.isalpha()

    def _get_previous_word(self, char_index: int, text: str) -> str:
        """
        Get the previous word starting at some character index.

        Args:
            char_index: The character index to start searching.
            text: The text.

        Returns: The previous word, or an empty string if at beginning of text.
        """

        text = text[:char_index].strip()
        result = ""

        for ch in text[::-1]:

            if not self._is_word_char(ch):
                break

            result = ch + result

        return result.strip()

    def _get_next_word(self, char_index: int, text: str) -> str:
        """
        Get the next word starting at some character index.

        Args:
            char_index: The character index to start searching.
            text: The text.

        Returns: The next word, or an empty string if at end of text.
        """

        text = text[char_index:].strip()
        result = ""

        for ch in text:

            if not self._is_word_char(ch):
                break

            result = result + ch

        return result

    def _validate_match(self, match: re.Match, doc: Document) -> bool:
        """
        Validate match, by checking the preceding or following words against the defined
        pseudo sets.

        Args:
            match: The regexp match.
            doc: The doc object.

        Returns: True when the match is valid, False when invalid.
        """

        start_char, end_char = match.span(0)

        previous_word = self._get_previous_word(start_char, doc.text)
        next_word = self._get_next_word(end_char, doc.text)

        if self.lowercase:
            previous_word = previous_word.lower()
            next_word = next_word.lower()

        return (previous_word not in self.pre_pseudo) and (
            next_word not in self.post_pseudo
        )


class BsnAnnotator(dd.process.Annotator):
    """
    Annotates Burgerservicenummer (BSN), according to the elfproef logic.
    See also: https://nl.wikipedia.org/wiki/Burgerservicenummer

    Args:
        bsn_regexp: A regexp to match potential BSN nummers. The simplest form could be
            9-digit numbers, but matches with periods or other punctutation can also be
            accepted. Any non-digit characters are removed from the match before
            the elfproef is applied.
        capture_group: The regexp capture group to consider.
    """

    def __init__(
        self, bsn_regexp: str, *args, capture_group: int = 0, **kwargs
    ) -> None:
        self.bsn_regexp = re.compile(bsn_regexp)
        self.capture_group = capture_group
        super().__init__(*args, **kwargs)

    @staticmethod
    def _elfproef(bsn: str) -> bool:
        if len(bsn) != 9 or (any(not char.isdigit() for char in bsn)):
            raise ValueError(
                "Elfproef for testing BSN can only be applied to strings with 9 digits."
            )

        total = 0

        for char, factor in zip(bsn, [9, 8, 7, 6, 5, 4, 3, 2, -1]):
            total += int(char) * factor

        return total % 11 == 0

    def annotate(self, doc: Document) -> list[Annotation]:
        annotations = []

        for match in self.bsn_regexp.finditer(doc.text):

            text = match.group(self.capture_group)
            digits = re.sub(r"\D", "", text)

            start, end = match.span(self.capture_group)

            if self._elfproef(digits):
                annotations.append(
                    Annotation(
                        text=text,
                        start_char=start,
                        end_char=end,
                        tag=self.tag,
                        priority=self.priority,
                    )
                )

        return annotations


class PhoneNumberAnnotator(dd.process.Annotator):
    """
    Annotates phone numbers, based on a regexp and min and max number of digits.
    Additionally, employs some logic like detecting parentheses and hyphens.

    Args:
        phone_regexp: The regexp to detect phone numbers.
        min_digits: The minimum number of digits that need to be present.
        max_digits: The maximum number of digits that need to be present.
    """

    def __init__(
        self,
        phone_regexp: str,
        *args,
        min_digits: int = 9,
        max_digits: int = 11,
        **kwargs,
    ) -> None:
        self.phone_regexp = re.compile(phone_regexp)
        self.min_digits = min_digits
        self.max_digits = max_digits

        super().__init__(*args, **kwargs)

    def annotate(self, doc: Document) -> list[Annotation]:
        annotations = []

        for match in self.phone_regexp.finditer(doc.text):
            digit_len_shift = 0
            left_index_shift = 0
            prefix_with_parens = match.group(1)
            prefix_digits = "0" + re.sub(r"\D", "", match.group(3))
            number_digits = re.sub(r"\D", "", match.group(4))

            # Trim parenthesis
            if prefix_with_parens.startswith("(") and not prefix_with_parens.endswith(
                ")"
            ):
                left_index_shift = 1

            # Check max 1 hyphen
            if len(re.findall("-", match.group(0))) > 1:
                continue

            # Shift num digits for shorter numbers
            if prefix_digits in ["0800", "0900", "0906", "0909"]:
                digit_len_shift = -2

            if (
                (self.min_digits + digit_len_shift)
                <= (len(prefix_digits) + len(number_digits))
                <= (self.max_digits + digit_len_shift)
            ):
                text = match.group(0)[left_index_shift:]
                start_char, end_char = match.span(0)
                start_char += left_index_shift

                annotations.append(
                    Annotation(
                        text=text,
                        start_char=start_char,
                        end_char=end_char,
                        tag=self.tag,
                        priority=self.priority,
                    )
                )

        return annotations


# TODO Drop this. It's confusing given the other annotator of the same name defined
#  in Docdeid.
# For sake of backward compatibility:
TokenPatternAnnotator = SequenceAnnotator<|MERGE_RESOLUTION|>--- conflicted
+++ resolved
@@ -21,76 +21,6 @@
 
 warnings.simplefilter(action="default")
 
-<<<<<<< HEAD
-=======
-_DIRECTION_MAP = {
-    "left": {
-        "attr": "previous",
-        "order": reversed,
-        "start_token": lambda annotation: annotation.start_token,
-    },
-    "right": {
-        "attr": "next",
-        "order": lambda pattern: pattern,
-        "start_token": lambda annotation: annotation.end_token,
-    },
-}
-
-
-class _PatternPositionMatcher:  # pylint: disable=R0903
-    """Checks if a token matches against a single pattern."""
-
-    @classmethod
-    def match(cls, pattern_position: dict, **kwargs) -> bool:  # pylint: disable=R0911
-        """
-        Matches a pattern position (a dict with one key). Other information should be
-        presented as kwargs.
-
-        Args:
-            pattern_position: A dictionary with a single key, e.g. {'is_initial': True}
-            kwargs: Any other information, like the token or ds
-
-        Returns:
-            True if the pattern position matches, false otherwise.
-        """
-
-        if len(pattern_position) > 1:
-            raise ValueError(
-                f"Cannot parse token pattern ({pattern_position}) with more than 1 key"
-            )
-
-        func, value = next(iter(pattern_position.items()))
-
-        if func == "equal":
-            return kwargs.get("token").text == value
-        if func == "re_match":
-            return re.match(value, kwargs.get("token").text) is not None
-        if func == "is_initials":
-            return (
-                len(kwargs.get("token").text) <= 4
-                and kwargs.get("token").text.isupper()
-            ) == value
-        if func == "like_name":
-            return (
-                len(kwargs.get("token").text) >= 3
-                and kwargs.get("token").text.istitle()
-                and not any(ch.isdigit() for ch in kwargs.get("token").text)
-            ) == value
-        if func == "lookup":
-            return kwargs.get("token").text in kwargs.get("ds")[value]
-        if func == "neg_lookup":
-            return kwargs.get("token").text not in kwargs.get("ds")[value]
-        if func == "and":
-            return all(
-                _PatternPositionMatcher.match(pattern_position=x, **kwargs)
-                for x in value
-            )
-        if func == "or":
-            return any(
-                _PatternPositionMatcher.match(pattern_position=x, **kwargs)
-                for x in value
-            )
->>>>>>> ef0d522a
 
 @dataclass
 class ContextPattern:
